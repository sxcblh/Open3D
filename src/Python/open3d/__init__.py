--- conflicted
+++ resolved
@@ -32,7 +32,6 @@
 except:
     pass
 
-<<<<<<< HEAD
 # Workaround when multiple copies of the OpenMP runtime have been linked to
 # the program, which happens when PyTorch loads OpenMP runtime first. Not that
 # this method is "unsafe, unsupported, undocumented", but we found it to be
@@ -64,9 +63,6 @@
 
 from open3d.open3d_pybind import NoneType
 none = NoneType()
-=======
-from .open3d import *  # py2 py3 compatible
->>>>>>> e687abc1
 
 __version__ = "@PROJECT_VERSION@"
 
@@ -74,25 +70,14 @@
     from .j_visualizer import *
 
     def _jupyter_nbextension_paths():
-<<<<<<< HEAD
         return [{
-            'section': 'notebook',
-            'src': 'static',
-            'dest': 'open3d',
-            'require': 'open3d/extension'
+            "section": "notebook",
+            "src": "static",
+            "dest": "open3d",
+            "require": "open3d/extension",
         }]
 
 
 _build_config = {
     "BUILD_TENSORFLOW_OPS": "@BUILD_TENSORFLOW_OPS@" == "ON",
-}
-=======
-        return [
-            {
-                "section": "notebook",
-                "src": "static",
-                "dest": "open3d",
-                "require": "open3d/extension",
-            }
-        ]
->>>>>>> e687abc1
+}